{
  "name": "dateabase",
  "version": "1.0.0",
  "description": "Princeton's Experience-Based Dating App",
  "engines": {
    "node": "20.x"
  },
  "scripts": {
    "start": "cd backend && python app.py",
    "install:frontend": "cd frontend && npm install",
<<<<<<< HEAD
    "heroku-postbuild": "cd frontend && npm install && npm run build"
=======
    "install:backend": "cd backend && pip install -r requirements.txt",
    "install": "npm run install:frontend",
    "heroku-postbuild": "cd frontend && npm install && npm run build",
    "build": "cd frontend && npm run build"
>>>>>>> 9016a964
  },
  "devDependencies": {
    "concurrently": "^8.2.2"
  },
  "engines": {
    "node": "18.x"
  }
}<|MERGE_RESOLUTION|>--- conflicted
+++ resolved
@@ -8,14 +8,10 @@
   "scripts": {
     "start": "cd backend && python app.py",
     "install:frontend": "cd frontend && npm install",
-<<<<<<< HEAD
-    "heroku-postbuild": "cd frontend && npm install && npm run build"
-=======
     "install:backend": "cd backend && pip install -r requirements.txt",
     "install": "npm run install:frontend",
     "heroku-postbuild": "cd frontend && npm install && npm run build",
     "build": "cd frontend && npm run build"
->>>>>>> 9016a964
   },
   "devDependencies": {
     "concurrently": "^8.2.2"
