import React, { useState, useEffect, useContext } from 'react';
import { Link } from 'react-router-dom';
import axios from 'axios';
import { API_URL } from '../config';
import AuthContext from '../context/AuthContext';
import { GoogleMap, LoadScript, Marker } from '@react-google-maps/api';

// UserProfileModal component for displaying a user's full profile
const UserProfileModal = ({ userId, isOpen, onClose }) => {
  const [userProfile, setUserProfile] = useState(null);
  const [loading, setLoading] = useState(true);
  const [error, setError] = useState(null);
  const [activeTab, setActiveTab] = useState('photos');

  useEffect(() => {
    if (isOpen && userId) {
      fetchUserProfile();
    }
  }, [isOpen, userId]);

  const fetchUserProfile = async () => {
    try {
      setLoading(true);
      setError(null);
      
      const response = await fetch(`${API_URL}/api/users/${userId}/profile`, {
        credentials: 'include'
      });
      
      if (!response.ok) {
        throw new Error('Failed to fetch user profile');
      }
      
      const data = await response.json();
      setUserProfile(data);
    } catch (err) {
      console.error('Error fetching user profile:', err);
      setError('Failed to load profile. Please try again.');
    } finally {
      setLoading(false);
    }
  };

  // Format the interests from JSON string to an array of selected interests
  const renderInterests = () => {
    if (!userProfile?.interests) return null;
    
    let interestsObj = {};
    try {
      // Try to parse if it's a JSON string
      interestsObj = typeof userProfile.interests === 'string' ? 
        JSON.parse(userProfile.interests) : userProfile.interests;
    } catch (e) {
      // If it's not valid JSON, try a different approach
      try {
        // Try to parse as comma-separated values
        const interests = userProfile.interests.split(',').map(item => item.trim());
        interests.forEach(interest => {
          interestsObj[interest] = true;
        });
      } catch (err) {
        return null;
      }
    }
    
    // Convert to array of interest names - only ones that are true
    const interestNames = Object.keys(interestsObj).filter(key => interestsObj[key] === true);
    
    if (interestNames.length === 0) return null;
    
    return (
      <div className="flex flex-wrap gap-2 mt-3">
        {interestNames.map(interest => (
          <span 
            key={interest} 
            className="px-3 py-1 bg-orange-50 text-orange-800 rounded-full text-sm font-medium"
          >
            {interest.charAt(0).toUpperCase() + interest.slice(1)}
          </span>
        ))}
      </div>
    );
  };

  if (!isOpen) return null;

  return (
    <div className="fixed inset-0 bg-black bg-opacity-50 z-50 flex items-center justify-center p-4 overflow-y-auto">
      <div className="bg-white rounded-xl shadow-xl max-w-2xl w-full max-h-[90vh] overflow-y-auto">
        <div className="sticky top-0 bg-white border-b border-gray-200 p-4 flex justify-between items-center z-10">
          <h2 className="text-xl font-bold text-gray-800">User Profile</h2>
          <button 
            onClick={onClose}
            className="text-gray-500 hover:text-gray-700"
          >
            <svg className="w-6 h-6" fill="none" stroke="currentColor" viewBox="0 0 24 24">
              <path strokeLinecap="round" strokeLinejoin="round" strokeWidth="2" d="M6 18L18 6M6 6l12 12" />
            </svg>
          </button>
        </div>
        
        {loading ? (
          <div className="p-8 text-center">
            <div className="animate-spin rounded-full h-12 w-12 border-t-4 border-b-4 border-orange-500 mx-auto mb-4"></div>
            <p className="text-gray-600">Loading profile...</p>
          </div>
        ) : error ? (
          <div className="p-8 text-center">
            <p className="text-red-500 mb-4">{error}</p>
            <button 
              onClick={fetchUserProfile} 
              className="px-4 py-2 bg-orange-500 text-white rounded-lg"
            >
              Try Again
            </button>
          </div>
        ) : userProfile ? (
          <div>
            {/* Profile Header */}
            <div className="relative">
              <div className="h-40 bg-gradient-to-r from-orange-start to-orange-end"></div>
              <div className="absolute -bottom-16 left-6">
                <div className="w-32 h-32 rounded-full border-4 border-white overflow-hidden">
                  <img 
                    src={userProfile.profile_image || `https://ui-avatars.com/api/?name=${userProfile.name}&background=orange&color=fff`} 
                    alt={userProfile.name} 
                    className="w-full h-full object-cover"
                  />
                </div>
              </div>
            </div>
            
            {/* Profile Basic Info */}
            <div className="pt-20 px-6 pb-6">
              <h3 className="text-2xl font-bold text-gray-800">{userProfile.name}</h3>
              <p className="text-gray-600">
                {userProfile.gender && `${userProfile.gender}`}
                {userProfile.class_year && ` • Class of ${userProfile.class_year}`}
                {userProfile.major && ` • ${userProfile.major}`}
              </p>
              
              {/* Tabs */}
              <div className="mt-6 border-b border-gray-200">
                <div className="flex">
                  <button 
                    onClick={() => setActiveTab('photos')} 
                    className={`pb-2 px-4 text-sm font-medium border-b-2 ${
                      activeTab === 'photos' 
                        ? 'border-orange-500 text-orange-600' 
                        : 'border-transparent text-gray-500 hover:text-gray-700'
                    }`}
                  >
                    Photos
                  </button>
                  <button 
                    onClick={() => setActiveTab('about')} 
                    className={`pb-2 px-4 text-sm font-medium border-b-2 ${
                      activeTab === 'about' 
                        ? 'border-orange-500 text-orange-600' 
                        : 'border-transparent text-gray-500 hover:text-gray-700'
                    }`}
                  >
                    About
                  </button>
                  <button 
                    onClick={() => setActiveTab('interests')} 
                    className={`pb-2 px-4 text-sm font-medium border-b-2 ${
                      activeTab === 'interests' 
                        ? 'border-orange-500 text-orange-600' 
                        : 'border-transparent text-gray-500 hover:text-gray-700'
                    }`}
                  >
                    Interests
                  </button>
                </div>
              </div>
              
              {/* Tab Content */}
              <div className="mt-6">
                {activeTab === 'photos' && (
                  <div>
                    <h4 className="text-lg font-medium text-gray-800 mb-4">Photos</h4>
                    
                    {userProfile.images && userProfile.images.length > 0 ? (
                      <div className="grid grid-cols-2 md:grid-cols-3 gap-4">
                        {userProfile.images.map(image => (
                          <div key={image.id} className="aspect-square rounded-lg overflow-hidden">
                            <img 
                              src={image.url} 
                              alt={`${userProfile.name}'s photo`} 
                              className="w-full h-full object-cover"
                            />
                          </div>
                        ))}
                      </div>
                    ) : (
                      <p className="text-gray-500">No photos available</p>
                    )}
                  </div>
                )}
                
                {activeTab === 'about' && (
                  <div>
                    <h4 className="text-lg font-medium text-gray-800 mb-4">About</h4>
                    
                    <div className="space-y-6">
                      {userProfile.prompt1 && userProfile.answer1 && (
                        <div className="bg-orange-50 rounded-lg p-4">
                          <p className="font-medium text-orange-800 mb-2">{userProfile.prompt1}</p>
                          <p className="text-gray-700">{userProfile.answer1}</p>
                        </div>
                      )}
                      
                      {userProfile.prompt2 && userProfile.answer2 && (
                        <div className="bg-orange-50 rounded-lg p-4">
                          <p className="font-medium text-orange-800 mb-2">{userProfile.prompt2}</p>
                          <p className="text-gray-700">{userProfile.answer2}</p>
                        </div>
                      )}
                      
                      {userProfile.prompt3 && userProfile.answer3 && (
                        <div className="bg-orange-50 rounded-lg p-4">
                          <p className="font-medium text-orange-800 mb-2">{userProfile.prompt3}</p>
                          <p className="text-gray-700">{userProfile.answer3}</p>
                        </div>
                      )}
                      
                      {!userProfile.prompt1 && !userProfile.prompt2 && !userProfile.prompt3 && (
                        <p className="text-gray-500">No prompts answered yet</p>
                      )}
                    </div>
                  </div>
                )}
                
                {activeTab === 'interests' && (
                  <div>
                    <h4 className="text-lg font-medium text-gray-800 mb-4">Interests</h4>
                    
                    {renderInterests() || (
                      <p className="text-gray-500">No interests specified</p>
                    )}
                  </div>
                )}
              </div>
            </div>
          </div>
        ) : (
          <div className="p-8 text-center">
            <p className="text-gray-500">User not found</p>
          </div>
        )}
      </div>
    </div>
  );
};

// ContactInfoModal component for displaying a user's contact information
const ContactInfoModal = ({ user, isOpen, onClose }) => {
  if (!isOpen) return null;
  
  return (
    <div className="fixed inset-0 bg-black bg-opacity-50 z-50 flex items-center justify-center p-4">
      <div className="bg-white rounded-xl shadow-xl max-w-md w-full">
        <div className="border-b border-gray-200 p-4 flex justify-between items-center">
          <h2 className="text-xl font-bold text-gray-800">Contact Information</h2>
          <button 
            onClick={onClose}
            className="text-gray-500 hover:text-gray-700"
          >
            <svg className="w-6 h-6" fill="none" stroke="currentColor" viewBox="0 0 24 24">
              <path strokeLinecap="round" strokeLinejoin="round" strokeWidth="2" d="M6 18L18 6M6 6l12 12" />
            </svg>
          </button>
        </div>
        
        <div className="p-6">
          <div className="flex items-center mb-6">
            <div className="w-12 h-12 rounded-full overflow-hidden mr-4">
              <img 
                src={user.profile_image || `https://ui-avatars.com/api/?name=${user.name}&background=orange&color=fff`} 
                alt={user.name} 
                className="w-full h-full object-cover"
              />
            </div>
            <div>
              <h3 className="font-bold text-lg text-gray-800">{user.name}</h3>
              <p className="text-gray-600">Class of {user.class_year || 'N/A'}</p>
            </div>
          </div>
          
          <div className="space-y-4">
            {/* Email */}
            <div className="bg-orange-50 rounded-lg p-4">
              <div className="flex items-center mb-2">
                <svg className="w-5 h-5 text-orange-600 mr-2" fill="none" stroke="currentColor" viewBox="0 0 24 24">
                  <path strokeLinecap="round" strokeLinejoin="round" strokeWidth="2" d="M3 8l7.89 5.26a2 2 0 002.22 0L21 8M5 19h14a2 2 0 002-2V7a2 2 0 00-2-2H5a2 2 0 00-2 2v10a2 2 0 002 2z" />
                </svg>
                <h4 className="font-medium text-gray-800">Email</h4>
              </div>
              
              {/* Render Princeton email if no preferred email is available */}
              {(() => {
                if (user.preferred_email && user.preferred_email.trim() !== '') {
                  return (
                    <p className="text-gray-700 font-medium">
                      {user.preferred_email.trim()}
                    </p>
                  );
                } else if (user.netid && user.netid.trim() !== '') {
                  const princetonEmail = `${user.netid.trim()}@princeton.edu`;
                  return (
                    <p className="text-gray-700 font-medium">
                      {princetonEmail}
                      <span className="block text-xs text-gray-500 mt-1">
                        Princeton email address
                      </span>
                    </p>
                  );
                } else {
                  return (
                    <p className="text-gray-700">
                      Not available
                    </p>
                  );
                }
              })()}
              
              {/* Open email app button */}
              {(() => {
                let emailAddress = null;
                
                if (user.preferred_email && user.preferred_email.trim() !== '') {
                  emailAddress = user.preferred_email.trim();
                } else if (user.netid && user.netid.trim() !== '') {
                  emailAddress = `${user.netid.trim()}@princeton.edu`;
                }
                
                if (emailAddress) {
                  return (
                    <a 
                      href={`mailto:${emailAddress}`}
                      className="mt-2 text-sm text-orange-600 hover:text-orange-800 inline-flex items-center"
                    >
                      <svg className="w-4 h-4 mr-1" fill="none" stroke="currentColor" viewBox="0 0 24 24">
                        <path strokeLinecap="round" strokeLinejoin="round" strokeWidth="2" d="M3 8l7.89 5.26a2 2 0 002.22 0L21 8M5 19h14a2 2 0 002-2V7a2 2 0 00-2-2H5a2 2 0 00-2 2v10a2 2 0 002 2z" />
                      </svg>
                      Open in mail app
                    </a>
                  );
                }
                return null;
              })()}
            </div>
            
            {/* Phone Number */}
            <div className="bg-orange-50 rounded-lg p-4">
              <div className="flex items-center mb-2">
                <svg className="w-5 h-5 text-orange-600 mr-2" fill="none" stroke="currentColor" viewBox="0 0 24 24">
                  <path strokeLinecap="round" strokeLinejoin="round" strokeWidth="2" d="M3 5a2 2 0 012-2h3.28a1 1 0 01.948.684l1.498 4.493a1 1 0 01-.502 1.21l-2.257 1.13a11.042 11.042 0 005.516 5.516l1.13-2.257a1 1 0 011.21-.502l4.493 1.498a1 1 0 01.684.949V19a2 2 0 01-2 2h-1C9.716 21 3 14.284 3 6V5z" />
                </svg>
                <h4 className="font-medium text-gray-800">Phone Number</h4>
              </div>
              <p className="text-gray-700">
                {user.phone_number || 'Not provided'}
              </p>
              {user.phone_number && (
                <a 
                  href={`tel:${user.phone_number.replace(/\D/g, '')}`}
                  className="mt-2 text-sm text-orange-600 hover:text-orange-800 inline-flex items-center"
                >
                  <svg className="w-4 h-4 mr-1" fill="none" stroke="currentColor" viewBox="0 0 24 24">
                    <path strokeLinecap="round" strokeLinejoin="round" strokeWidth="2" d="M3 5a2 2 0 012-2h3.28a1 1 0 01.948.684l1.498 4.493a1 1 0 01-.502 1.21l-2.257 1.13a11.042 11.042 0 005.516 5.516l1.13-2.257a1 1 0 011.21-.502l4.493 1.498a1 1 0 01.684.949V19a2 2 0 01-2 2h-1C9.716 21 3 14.284 3 6V5z" />
                  </svg>
                  Call
                </a>
              )}
            </div>
          </div>
        </div>
      </div>
    </div>
  );
};

// Empty state component
const EmptyState = () => (
  <div className="bg-white rounded-xl shadow-card border border-orange-100 p-8 text-center max-w-md mx-auto">
    <div className="inline-flex items-center justify-center w-16 h-16 bg-orange-100 rounded-full mb-4">
      <svg xmlns="http://www.w3.org/2000/svg" className="h-8 w-8 text-orange-600" fill="none" viewBox="0 0 24 24" stroke="currentColor">
        <path strokeLinecap="round" strokeLinejoin="round" strokeWidth={2} d="M18.364 18.364A9 9 0 005.636 5.636m12.728 12.728A9 9 0 015.636 5.636m12.728 12.728L5.636 5.636" />
      </svg>
    </div>
    <h3 className="text-xl font-bold text-gray-800 mb-2">No matches yet</h3>
    <p className="text-gray-600 mb-6">Start swiping to find people who share your interests!</p>
    <Link 
      to="/swipe" 
      className="px-6 py-3 bg-gradient-to-r from-orange-start to-orange-end text-white font-medium rounded-lg shadow-md hover:shadow-lg transition-all inline-block"
    >
      Start Swiping
    </Link>
  </div>
);

// Updated Match Card with orange gradient theme - Grouped by user
const GroupedMatchCard = ({ user, experiences }) => {
  const [showProfileModal, setShowProfileModal] = useState(false);
  const [showContactModal, setShowContactModal] = useState(false);
  const [activeExperience, setActiveExperience] = useState(experiences[0]);
  const [showMap, setShowMap] = useState(false);

  // Google Maps configuration
  const mapContainerStyle = {
    width: '100%',
    height: '200px',
    borderRadius: '8px',
  };
  
  const mapCenter = {
    lat: activeExperience.experience.latitude || 40.3431, // Default to Princeton's latitude
    lng: activeExperience.experience.longitude || -74.6551, // Default to Princeton's longitude
  };
  
  const mapOptions = {
    disableDefaultUI: true,
    zoomControl: true,
  };

  const openGoogleMaps = () => {
    if (activeExperience.experience.latitude && activeExperience.experience.longitude) {
      window.open(`https://www.google.com/maps/search/?api=1&query=${activeExperience.experience.latitude},${activeExperience.experience.longitude}`, '_blank');
    } else {
      window.open(`https://www.google.com/maps/search/?api=1&query=${encodeURIComponent(activeExperience.experience.location)}`, '_blank');
    }
  };

  return (
    <div className="bg-white rounded-xl overflow-hidden shadow-card mb-4">
      {/* User Profile Header */}
      <div className="relative">
        <div className="h-40 bg-gradient-to-r from-orange-start to-orange-end"></div>
        <div className="absolute -bottom-16 left-6">
          <div className="w-32 h-32 rounded-full border-4 border-white overflow-hidden">
            <img 
              src={user.profile_image || `https://ui-avatars.com/api/?name=${user.name}&background=orange&color=fff`} 
              alt={user.name} 
              className="w-full h-full object-cover"
            />
          </div>
        </div>
      </div>
      
      {/* User Profile Info */}
      <div className="pt-20 px-6 pb-4">
        <div className="flex justify-between items-start">
          <div>
            <h3 className="text-2xl font-bold text-gray-800">{user.name}</h3>
            <p className="text-gray-600">
              {user.gender && `${user.gender}`}
              {user.class_year && ` • Class of ${user.class_year}`}
            </p>
          </div>
          <span className="px-3 py-1 bg-orange-100 text-orange-700 text-sm rounded-full">
            {experiences.length} {experiences.length === 1 ? 'match' : 'matches'}
          </span>
        </div>
        
        <div className="flex mt-4">
          <button 
            onClick={() => setShowProfileModal(true)} 
            className="px-4 py-2 bg-gradient-to-r from-orange-start to-orange-end text-white rounded-lg text-sm font-medium shadow-sm hover:shadow-md transition-all"
          >
            View Profile
          </button>
        </div>
      </div>
      
      {/* Experiences List */}
      <div className="px-6 pb-6">
        <h4 className="text-lg font-semibold text-gray-800 mb-3">Matched Experiences</h4>
        
        {/* Experience Selector */}
        <div className="flex flex-wrap gap-2 mb-4">
          {experiences.map((exp, index) => (
            <button
              key={exp.experience.id}
              onClick={() => setActiveExperience(exp)}
              className={`px-3 py-1 rounded-full text-sm ${
                activeExperience.experience.id === exp.experience.id
                  ? 'bg-gradient-to-r from-orange-start to-orange-end text-white'
                  : 'bg-gray-100 text-gray-700 hover:bg-gray-200'
              }`}
            >
              {exp.experience.experience_type}
            </button>
          ))}
        </div>
        
        {/* Selected Experience Details */}
        <div className="bg-orange-50 rounded-lg p-4 mb-4">
          <div className="flex justify-between items-start mb-3">
            <div>
              <h5 className="font-medium text-gray-800">{activeExperience.experience.location}</h5>
              <p className="text-sm text-gray-600">{activeExperience.experience.experience_type}</p>
            </div>
            <button
              onClick={() => setShowMap(!showMap)}
              className="p-2 bg-white rounded-full text-orange-600 hover:bg-orange-100 transition-colors"
            >
              <svg className="w-5 h-5" fill="none" stroke="currentColor" viewBox="0 0 24 24">
                <path strokeLinecap="round" strokeLinejoin="round" strokeWidth="2" d="M9 20l-5.447-2.724A1 1 0 013 16.382V5.618a1 1 0 011.447-.894L9 7m0 13l6-3m-6 3V7m6 10l4.553 2.276A1 1 0 0021 18.382V7.618a1 1 0 00-.553-.894L15 4m0 13V4m0 0L9 7" />
              </svg>
            </button>
          </div>
          
          <p className="text-gray-700 text-sm mb-4">
            {activeExperience.experience.description || "No description provided."}
          </p>
          
          {/* Conditionally show Google Map */}
          {showMap && (
            <div className="mb-4">
              <LoadScript googleMapsApiKey="YOUR_GOOGLE_MAPS_API_KEY">
                <GoogleMap
                  mapContainerStyle={mapContainerStyle}
                  center={mapCenter}
                  zoom={15}
                  options={mapOptions}
                >
                  <Marker position={mapCenter} />
                </GoogleMap>
              </LoadScript>
              
              <div className="mt-2 flex justify-end">
                <button
                  onClick={openGoogleMaps}
                  className="text-sm text-blue-600 flex items-center"
                >
                  <svg className="w-4 h-4 mr-1" fill="none" stroke="currentColor" viewBox="0 0 24 24">
                    <path strokeLinecap="round" strokeLinejoin="round" strokeWidth="2" d="M10 6H6a2 2 0 00-2 2v10a2 2 0 002 2h10a2 2 0 002-2v-4M14 4h6m0 0v6m0-6L10 14" />
                  </svg>
                  Open in Google Maps
                </button>
              </div>
            </div>
          )}
          
          <div className="flex justify-between">
            <button
<<<<<<< HEAD
              onClick={() => window.location.href = `mailto:${user.netid || user.username || 'unknown'}@princeton.edu`}
              className="px-3 py-1.5 border border-orange-300 text-orange-700 rounded-md text-sm hover:bg-orange-100 transition-colors"
            >
              Email {user.netid ? `(${user.netid})` : ''}
=======
              onClick={() => setShowContactModal(true)}
              className="px-3 py-1.5 border border-orange-300 text-orange-700 rounded-md text-sm hover:bg-orange-100 transition-colors"
            >
              Contact Info
>>>>>>> 50079e5c
            </button>
            
            <button
              onClick={openGoogleMaps}
              className="px-3 py-1.5 bg-gradient-to-r from-orange-start to-orange-end text-white rounded-md text-sm"
            >
              Get Directions
            </button>
          </div>
        </div>
      </div>
      
      {/* User Profile Modal */}
      {showProfileModal && (
        <UserProfileModal 
          userId={user.id}
          isOpen={showProfileModal}
          onClose={() => setShowProfileModal(false)}
        />
      )}
      
      {/* Contact Info Modal */}
      {showContactModal && (
        <ContactInfoModal 
          user={user}
          isOpen={showContactModal}
          onClose={() => setShowContactModal(false)}
        />
      )}
    </div>
  );
};

// Updated Potential Match Card - Remove contact info button for potential matches
const GroupedPotentialMatchCard = ({ user, experiences, onAccept, onReject }) => {
  const [showProfileModal, setShowProfileModal] = useState(false);
  const [expandedExperience, setExpandedExperience] = useState(null);
  const [locationImages, setLocationImages] = useState({});
  
  // Load location images on component mount
  useEffect(() => {
    const images = {};
    experiences.forEach(exp => {
      if (exp.experience.location_image) {
        images[exp.experience.id] = exp.experience.location_image;
      } else if (exp.experience.location) {
        // Fallback to Unsplash if no location image is provided
        images[exp.experience.id] = `https://source.unsplash.com/random/800x600/?${exp.experience.location.replace(/\s+/g, '+')}`;
      }
    });
    setLocationImages(images);
    
    // Set the first experience as expanded by default
    if (experiences.length > 0 && !expandedExperience) {
      setExpandedExperience(experiences[0].experience.id);
    }
  }, [experiences]);
  
  return (
    <div className="bg-white rounded-xl overflow-hidden shadow-card mb-4">
      {/* Header */}
      <div className="relative">
        <div className="h-32 bg-orange-50">
          <img 
            src={locationImages[expandedExperience] || `https://source.unsplash.com/random/800x600/?experience`} 
            alt="Experience"
            className="w-full h-full object-cover"
          />
        </div>
        
        <div className="absolute -bottom-12 left-4">
          <div className="w-24 h-24 rounded-full border-4 border-white overflow-hidden bg-gradient-to-r from-orange-start to-orange-end">
            <img 
              src={user.profile_image || `https://ui-avatars.com/api/?name=${user.name}&background=orange&color=fff`} 
              alt={user.name} 
              className="w-full h-full object-cover"
            />
          </div>
        </div>
      </div>
      
      {/* Content */}
      <div className="pt-14 px-4 pb-4">
        <div className="flex justify-between items-start">
          <div>
            <h3 className="text-lg font-bold text-gray-800">{user.name}</h3>
            <p className="text-sm text-gray-500 mb-2">Class of {user.class_year || 'N/A'}</p>
          </div>
          <span className="px-2 py-0.5 bg-orange-100 text-orange-700 text-xs rounded-full">
            {experiences.length} {experiences.length === 1 ? 'request' : 'requests'}
          </span>
        </div>
        
        <div className="flex mt-2 mb-4">
          <button 
            onClick={() => setShowProfileModal(true)} 
            className="px-3 py-1.5 bg-orange-100 text-orange-700 rounded-md text-sm hover:bg-orange-200 transition-colors"
          >
            View Profile
          </button>
          <button 
            onClick={() => window.location.href = `mailto:${user.netid || user.username || 'unknown'}@princeton.edu`}
            className="px-3 py-1.5 border border-orange-300 text-orange-700 rounded-md text-sm hover:bg-orange-100 transition-colors ml-2"
          >
            Email {user.netid ? `(${user.netid})` : ''}
          </button>
        </div>
        
        <h4 className="text-sm font-medium text-gray-700 mb-2">Potential Experiences</h4>
        
        {/* Experience Cards - Each with individual accept/reject buttons */}
        <div className="space-y-3">
          {experiences.map((exp) => (
            <div 
              key={exp.match_id} 
              className="border border-gray-200 rounded-lg overflow-hidden"
            >
              <div className="flex border-b border-gray-100">
                <div 
                  className="w-20 h-20 flex-shrink-0 bg-orange-50"
                  style={{
                    backgroundImage: `url(${locationImages[exp.experience.id] || ''})`,
                    backgroundSize: 'cover',
                    backgroundPosition: 'center'
                  }}
                ></div>
                
                <div className="p-3 flex-1">
                  <div className="flex items-center justify-between">
                    <h5 className="font-medium text-gray-800 text-sm">{exp.experience.experience_type}</h5>
                    {/* Expand/collapse button */}
                    <button 
                      onClick={() => setExpandedExperience(
                        expandedExperience === exp.experience.id ? null : exp.experience.id
                      )}
                      className="text-gray-500 hover:text-gray-700"
                    >
                      {expandedExperience === exp.experience.id ? (
                        <svg className="w-4 h-4" fill="none" stroke="currentColor" viewBox="0 0 24 24">
                          <path strokeLinecap="round" strokeLinejoin="round" strokeWidth="2" d="M5 15l7-7 7 7" />
                        </svg>
                      ) : (
                        <svg className="w-4 h-4" fill="none" stroke="currentColor" viewBox="0 0 24 24">
                          <path strokeLinecap="round" strokeLinejoin="round" strokeWidth="2" d="M19 9l-7 7-7-7" />
                        </svg>
                      )}
                    </button>
                  </div>
                  
                  <div className="flex items-center text-sm text-gray-600 mt-1">
                    <svg className="w-3.5 h-3.5 text-gray-500 mr-1 flex-shrink-0" fill="none" stroke="currentColor" viewBox="0 0 24 24">
                      <path strokeLinecap="round" strokeLinejoin="round" strokeWidth="2" d="M17.657 16.657L13.414 20.9a1.998 1.998 0 01-2.827 0l-4.244-4.243a8 8 0 1111.314 0z" />
                      <path strokeLinecap="round" strokeLinejoin="round" strokeWidth="2" d="M15 11a3 3 0 11-6 0 3 3 0 016 0z" />
                    </svg>
                    <span className="truncate">{exp.experience.location}</span>
                  </div>
                </div>
              </div>
              
              {/* Expanded content */}
              {expandedExperience === exp.experience.id && (
                <div className="p-3 bg-gray-50 border-t border-gray-100">
                  <p className="text-sm text-gray-700 mb-3">
                    {exp.experience.description || "No description provided."}
                  </p>
                  
                  <div className="flex space-x-2">
                    <button 
                      onClick={() => onReject(exp.match_id)}
                      className="flex-1 py-1.5 px-3 border border-gray-300 rounded-lg text-gray-700 text-sm font-medium hover:bg-gray-50 transition-colors"
                    >
                      Decline
                    </button>
                    <button 
                      onClick={() => onAccept(exp.match_id)}
                      className="flex-1 py-1.5 px-3 bg-gradient-to-r from-orange-start to-orange-end text-white rounded-lg text-sm font-medium hover:shadow-md transition-all"
                    >
                      Accept
                    </button>
                  </div>
                </div>
              )}
            </div>
          ))}
        </div>
      </div>
      
      {/* User Profile Modal */}
      {showProfileModal && (
        <UserProfileModal 
          userId={user.id}
          isOpen={showProfileModal}
          onClose={() => setShowProfileModal(false)}
        />
      )}
    </div>
  );
};

// Updated Pending Sent Match Card - Remove contact info button for pending sent matches
const GroupedPendingSentMatchCard = ({ user, experiences }) => {
  const [showProfileModal, setShowProfileModal] = useState(false);
  const [expandedExperience, setExpandedExperience] = useState(null);
  const [locationImages, setLocationImages] = useState({});
  
  // Load location images on component mount
  useEffect(() => {
    const images = {};
    experiences.forEach(exp => {
      if (exp.experience.location_image) {
        images[exp.experience.id] = exp.experience.location_image;
      } else if (exp.experience.location) {
        // Fallback to Unsplash if no location image is provided
        images[exp.experience.id] = `https://source.unsplash.com/random/800x600/?${exp.experience.location.replace(/\s+/g, '+')}`;
      }
    });
    setLocationImages(images);
    
    // Set the first experience as expanded by default
    if (experiences.length > 0 && !expandedExperience) {
      setExpandedExperience(experiences[0].experience.id);
    }
  }, [experiences]);
  
  return (
    <div className="bg-white rounded-xl overflow-hidden shadow-card mb-4">
      <div className="border-l-4 border-amber-400 px-4 py-3">
        <div className="flex items-center">
          <div className="h-8 w-8 rounded-full bg-amber-100 flex items-center justify-center mr-2">
            <svg className="w-4 h-4 text-amber-600" fill="none" stroke="currentColor" viewBox="0 0 24 24">
              <path strokeLinecap="round" strokeLinejoin="round" strokeWidth="2" d="M12 8v4l3 3m6-3a9 9 0 11-18 0 9 9 0 0118 0z" />
            </svg>
          </div>
          <span className="text-sm font-medium text-gray-700">Waiting for response</span>
        </div>
      </div>
      
      <div className="p-4 flex items-center justify-between">
        <div className="flex items-center">
          <div className="w-12 h-12 rounded-full overflow-hidden mr-3">
            <img 
              src={user.profile_image || `https://ui-avatars.com/api/?name=${user.name}&background=orange&color=fff`}
              alt={user.name}
              className="w-full h-full object-cover"
            />
          </div>
          
          <div>
            <h3 className="font-medium text-gray-800">{user.name}</h3>
            <p className="text-sm text-gray-500">Class of {user.class_year || 'N/A'}</p>
          </div>
        </div>
        
        <span className="px-2 py-0.5 bg-amber-100 text-amber-700 text-xs rounded-full">
          {experiences.length} {experiences.length === 1 ? 'request' : 'requests'}
        </span>
      </div>
      
      <div className="px-4 pb-4">
<<<<<<< HEAD
        <button 
          onClick={() => setShowProfileModal(true)} 
          className="text-sm text-orange-600 hover:text-orange-800 transition-colors mb-3 inline-flex items-center"
        >
          <svg className="w-4 h-4 mr-1" fill="none" stroke="currentColor" viewBox="0 0 24 24">
            <path strokeLinecap="round" strokeLinejoin="round" strokeWidth="2" d="M15 12a3 3 0 11-6 0 3 3 0 016 0z" />
            <path strokeLinecap="round" strokeLinejoin="round" strokeWidth="2" d="M2.458 12C3.732 7.943 7.523 5 12 5c4.478 0 8.268 2.943 9.542 7-1.274 4.057-5.064 7-9.542 7-4.477 0-8.268-2.943-9.542-7z" />
          </svg>
          View Profile
        </button>
        <button 
          onClick={() => window.location.href = `mailto:${user.netid || user.username || 'unknown'}@princeton.edu`}
          className="text-sm text-orange-600 hover:text-orange-800 transition-colors mb-3 inline-flex items-center ml-4"
        >
          <svg className="w-4 h-4 mr-1" fill="none" stroke="currentColor" viewBox="0 0 24 24">
            <path strokeLinecap="round" strokeLinejoin="round" strokeWidth="2" d="M3 8l7.89 5.26a2 2 0 002.22 0L21 8M5 19h14a2 2 0 002-2V7a2 2 0 00-2-2H5a2 2 0 00-2 2v10a2 2 0 002 2z" />
          </svg>
          Email {user.netid ? `(${user.netid})` : ''}
        </button>
=======
        <div className="flex mb-3">
          <button 
            onClick={() => setShowProfileModal(true)} 
            className="text-sm text-orange-600 hover:text-orange-800 transition-colors inline-flex items-center"
          >
            <svg className="w-4 h-4 mr-1" fill="none" stroke="currentColor" viewBox="0 0 24 24">
              <path strokeLinecap="round" strokeLinejoin="round" strokeWidth="2" d="M15 12a3 3 0 11-6 0 3 3 0 016 0z" />
              <path strokeLinecap="round" strokeLinejoin="round" strokeWidth="2" d="M2.458 12C3.732 7.943 7.523 5 12 5c4.478 0 8.268 2.943 9.542 7-1.274 4.057-5.064 7-9.542 7-4.477 0-8.268-2.943-9.542-7z" />
            </svg>
            View Profile
          </button>
        </div>
>>>>>>> 50079e5c
        
        <h4 className="text-sm font-medium text-gray-700 mb-2">Pending Experiences</h4>
        
        {/* Pending Experience Cards */}
        <div className="space-y-2">
          {experiences.map((exp) => (
            <div 
              key={exp.match_id} 
              className="border border-gray-200 rounded-lg overflow-hidden bg-gray-50"
            >
              <div 
                className="flex items-center p-3 cursor-pointer hover:bg-gray-100 transition-colors"
                onClick={() => setExpandedExperience(
                  expandedExperience === exp.experience.id ? null : exp.experience.id
                )}
              >
                <div 
                  className="w-10 h-10 rounded-lg flex-shrink-0 bg-amber-100 mr-3 overflow-hidden"
                  style={{
                    backgroundImage: `url(${locationImages[exp.experience.id] || ''})`,
                    backgroundSize: 'cover',
                    backgroundPosition: 'center'
                  }}
                ></div>
                
                <div className="flex-1 min-w-0">
                  <div className="flex items-center justify-between">
                    <h5 className="font-medium text-gray-800 text-sm truncate">
                      {exp.experience.experience_type}
                    </h5>
                    <div className="text-xs text-gray-500 ml-2 whitespace-nowrap">
                      {new Date(exp.created_at).toLocaleDateString()}
                    </div>
                  </div>
                  
                  <div className="flex items-center text-xs text-gray-600 mt-1">
                    <svg className="w-3 h-3 text-gray-500 mr-1 flex-shrink-0" fill="none" stroke="currentColor" viewBox="0 0 24 24">
                      <path strokeLinecap="round" strokeLinejoin="round" strokeWidth="2" d="M17.657 16.657L13.414 20.9a1.998 1.998 0 01-2.827 0l-4.244-4.243a8 8 0 1111.314 0z" />
                      <path strokeLinecap="round" strokeLinejoin="round" strokeWidth="2" d="M15 11a3 3 0 11-6 0 3 3 0 016 0z" />
                    </svg>
                    <span className="truncate">{exp.experience.location}</span>
                  </div>
                </div>
                
                <div className="ml-2">
                  {expandedExperience === exp.experience.id ? (
                    <svg className="w-4 h-4 text-gray-400" fill="none" stroke="currentColor" viewBox="0 0 24 24">
                      <path strokeLinecap="round" strokeLinejoin="round" strokeWidth="2" d="M5 15l7-7 7 7" />
                    </svg>
                  ) : (
                    <svg className="w-4 h-4 text-gray-400" fill="none" stroke="currentColor" viewBox="0 0 24 24">
                      <path strokeLinecap="round" strokeLinejoin="round" strokeWidth="2" d="M19 9l-7 7-7-7" />
                    </svg>
                  )}
                </div>
              </div>
              
              {/* Expanded details */}
              {expandedExperience === exp.experience.id && (
                <div className="px-3 pb-3 pt-0">
                  <div className="text-sm text-gray-700 mb-2 mt-1">
                    {exp.experience.description || "No description provided."}
                  </div>
                  
                  <div className="text-xs text-amber-600 flex items-center">
                    <svg className="w-3.5 h-3.5 mr-1" fill="none" stroke="currentColor" viewBox="0 0 24 24">
                      <path strokeLinecap="round" strokeLinejoin="round" strokeWidth="2" d="M12 8v4l3 3m6-3a9 9 0 11-18 0 9 9 0 0118 0z" />
                    </svg>
                    Waiting for {user.name} to respond
                  </div>
                </div>
              )}
            </div>
          ))}
        </div>
      </div>
      
      {/* User Profile Modal */}
      {showProfileModal && (
        <UserProfileModal 
          userId={user.id}
          isOpen={showProfileModal}
          onClose={() => setShowProfileModal(false)}
        />
      )}
    </div>
  );
};

const Matches = () => {
  const [confirmedMatches, setConfirmedMatches] = useState([]);
  const [pendingReceivedMatches, setPendingReceivedMatches] = useState([]);
  const [pendingSentMatches, setPendingSentMatches] = useState([]);
  const [groupedConfirmedMatches, setGroupedConfirmedMatches] = useState({});
  const [groupedPendingReceivedMatches, setGroupedPendingReceivedMatches] = useState({});
  const [groupedPendingSentMatches, setGroupedPendingSentMatches] = useState({});
  const [loading, setLoading] = useState(true);
  const [error, setError] = useState(null);
  const [activeTab, setActiveTab] = useState('confirmed');
  
  const { user } = useContext(AuthContext);
  
  // Helper function to group matches by user
  const groupMatchesByUser = (matches) => {
    const grouped = {};
    
    matches.forEach(match => {
      const userId = match.other_user.id;
      
      if (!grouped[userId]) {
        grouped[userId] = {
          user: match.other_user,
          experiences: []
        };
      }
      
      grouped[userId].experiences.push(match);
    });
    
    return grouped;
  };
  
  const fetchMatches = async () => {
    try {
      setLoading(true);
      setError(null);
      
      if (!user || !user.id) {
        throw new Error('User not authenticated');
      }
      
      const response = await fetch(`${API_URL}/api/matches/${user.id}`, {
        headers: {
          'Content-Type': 'application/json'
        },
        credentials: 'include'
      });
      
      if (!response.ok) {
        throw new Error(`Failed to fetch matches: ${response.status}`);
      }
      
      const data = await response.json();
      console.log('Matches data:', data);
      
      // Set the matches by category
      setConfirmedMatches(data.confirmed || []);
      setPendingReceivedMatches(data.pending_received || []);
      setPendingSentMatches(data.pending_sent || []);
      
      // Group matches by user
      setGroupedConfirmedMatches(groupMatchesByUser(data.confirmed || []));
      setGroupedPendingReceivedMatches(groupMatchesByUser(data.pending_received || []));
      setGroupedPendingSentMatches(groupMatchesByUser(data.pending_sent || []));
      
    } catch (err) {
      console.error('Error fetching matches:', err);
      setError('Failed to load matches. Please try again.');
    } finally {
      setLoading(false);
    }
  };
  
  const handleAcceptMatch = async (matchId) => {
    try {
      setError(null);
      
      const response = await fetch(`${API_URL}/api/matches/${matchId}/accept`, {
        method: 'PUT',
        headers: {
          'Content-Type': 'application/json'
        },
        credentials: 'include'
      });
      
      if (!response.ok) {
        throw new Error(`Failed to accept match: ${response.status}`);
      }
      
      // Refresh matches
      fetchMatches();
      
    } catch (err) {
      console.error('Error accepting match:', err);
      setError('Failed to accept match. Please try again.');
    }
  };
  
  const handleRejectMatch = async (matchId) => {
    try {
      setError(null);
      
      const response = await fetch(`${API_URL}/api/matches/${matchId}/reject`, {
        method: 'PUT',
        headers: {
          'Content-Type': 'application/json'
        },
        credentials: 'include'
      });
      
      if (!response.ok) {
        throw new Error(`Failed to reject match: ${response.status}`);
      }
      
      // Refresh matches
      fetchMatches();
      
    } catch (err) {
      console.error('Error rejecting match:', err);
      setError('Failed to reject match. Please try again.');
    }
  };
  
  useEffect(() => {
    if (user) {
      fetchMatches();
    }
  }, [user]);
  
  return (
    <div className="min-h-screen bg-gradient-to-br from-orange-50 to-orange-100 py-6">
      <div className="max-w-3xl mx-auto px-4 sm:px-6">
        <div className="flex items-center justify-between mb-6">
          <h1 className="text-2xl font-bold text-gray-800">Your Matches</h1>
          <button 
            className="p-2 text-orange-600 hover:bg-orange-100 rounded-full transition-colors"
            onClick={fetchMatches}
          >
            <svg className="w-5 h-5" fill="none" stroke="currentColor" viewBox="0 0 24 24">
              <path strokeLinecap="round" strokeLinejoin="round" strokeWidth="2" d="M4 4v5h.582m15.356 2A8.001 8.001 0 004.582 9m0 0H9m11 11v-5h-.581m0 0a8.003 8.003 0 01-15.357-2m15.357 2H15" />
            </svg>
          </button>
        </div>
        
        {/* Tabs */}
        <div className="bg-white rounded-xl mb-6 border border-orange-100 p-1 shadow-sm">
          <div className="flex">
            <button 
              onClick={() => setActiveTab('confirmed')} 
              className={`flex-1 py-3 px-4 rounded-lg text-center transition-colors ${
                activeTab === 'confirmed' 
                  ? 'bg-gradient-to-r from-orange-start to-orange-end text-white font-medium' 
                  : 'text-gray-700 hover:bg-orange-50'
              }`}
            >
              Confirmed Matches
            </button>
            <button 
              onClick={() => setActiveTab('potential')} 
              className={`flex-1 py-3 px-4 rounded-lg text-center transition-colors ${
                activeTab === 'potential' 
                  ? 'bg-gradient-to-r from-orange-start to-orange-end text-white font-medium' 
                  : 'text-gray-700 hover:bg-orange-50'
              }`}
            >
              Potential Matches
              {pendingReceivedMatches.length > 0 && (
                <span className="ml-2 px-2 py-0.5 bg-orange-100 text-orange-700 text-xs rounded-full">
                  {pendingReceivedMatches.length}
                </span>
              )}
            </button>
          </div>
        </div>
        
        {/* Matches content */}
        {loading ? (
          <div className="flex justify-center py-8">
            <div className="animate-spin rounded-full h-12 w-12 border-t-4 border-b-4 border-orange-500 mx-auto mb-4"></div>
            <p className="text-gray-600">Loading your matches...</p>
          </div>
        ) : error ? (
          <div className="bg-red-50 border-l-4 border-red-500 text-red-700 p-4 rounded">
            <p>{error}</p>
            <button 
              className="mt-2 px-4 py-2 bg-white border border-red-300 rounded-lg hover:bg-red-50 transition-colors"
              onClick={fetchMatches}
            >
              Try Again
            </button>
          </div>
        ) : activeTab === 'confirmed' ? (
          Object.keys(groupedConfirmedMatches).length === 0 ? (
            <EmptyState />
          ) : (
            <div className="grid gap-4">
              {Object.values(groupedConfirmedMatches).map(groupedMatch => (
                <GroupedMatchCard 
                  key={groupedMatch.user.id} 
                  user={groupedMatch.user} 
                  experiences={groupedMatch.experiences} 
                />
              ))}
            </div>
          )
        ) : (
          <div>
            {Object.keys(groupedPendingReceivedMatches).length === 0 && Object.keys(groupedPendingSentMatches).length === 0 ? (
              <div className="text-center py-10 bg-white rounded-xl shadow-sm">
                <div className="mx-auto w-16 h-16 bg-orange-100 rounded-full flex items-center justify-center mb-4">
                  <svg className="w-8 h-8 text-orange-600" fill="none" stroke="currentColor" viewBox="0 0 24 24">
                    <path strokeLinecap="round" strokeLinejoin="round" strokeWidth="2" d="M6 18L18 6M6 6l12 12" />
                  </svg>
                </div>
                <h3 className="text-xl font-bold text-gray-800 mb-2">No potential matches yet</h3>
                <p className="text-gray-600 mb-6">When someone shows interest in your experiences, you'll see them here</p>
                <Link to="/experiences" className="px-4 py-2 bg-gradient-to-r from-orange-start to-orange-end text-white rounded-lg font-medium shadow-md hover:shadow-lg transition-all">
                  Browse Experiences
                </Link>
              </div>
            ) : (
              <div>
                {Object.keys(groupedPendingReceivedMatches).length > 0 && (
                  <div className="mb-6">
                    <h2 className="text-lg font-bold text-gray-800 mb-3">People interested in your experiences</h2>
                    <div className="grid gap-4">
                      {Object.values(groupedPendingReceivedMatches).map(groupedMatch => (
                        <GroupedPotentialMatchCard 
                          key={groupedMatch.user.id}
                          user={groupedMatch.user}
                          experiences={groupedMatch.experiences}
                          onAccept={handleAcceptMatch}
                          onReject={handleRejectMatch}
                        />
                      ))}
                    </div>
                  </div>
                )}
                
                {Object.keys(groupedPendingSentMatches).length > 0 && (
                  <div>
                    <h2 className="text-lg font-bold text-gray-800 mb-3">Experiences you're interested in</h2>
                    <div className="grid gap-4">
                      {Object.values(groupedPendingSentMatches).map(groupedMatch => (
                        <GroupedPendingSentMatchCard 
                          key={groupedMatch.user.id} 
                          user={groupedMatch.user} 
                          experiences={groupedMatch.experiences}
                        />
                      ))}
                    </div>
                  </div>
                )}
              </div>
            )}
          </div>
        )}
      </div>
    </div>
  );
};

export default Matches;<|MERGE_RESOLUTION|>--- conflicted
+++ resolved
@@ -546,17 +546,10 @@
           
           <div className="flex justify-between">
             <button
-<<<<<<< HEAD
-              onClick={() => window.location.href = `mailto:${user.netid || user.username || 'unknown'}@princeton.edu`}
-              className="px-3 py-1.5 border border-orange-300 text-orange-700 rounded-md text-sm hover:bg-orange-100 transition-colors"
-            >
-              Email {user.netid ? `(${user.netid})` : ''}
-=======
               onClick={() => setShowContactModal(true)}
               className="px-3 py-1.5 border border-orange-300 text-orange-700 rounded-md text-sm hover:bg-orange-100 transition-colors"
             >
               Contact Info
->>>>>>> 50079e5c
             </button>
             
             <button
@@ -816,27 +809,6 @@
       </div>
       
       <div className="px-4 pb-4">
-<<<<<<< HEAD
-        <button 
-          onClick={() => setShowProfileModal(true)} 
-          className="text-sm text-orange-600 hover:text-orange-800 transition-colors mb-3 inline-flex items-center"
-        >
-          <svg className="w-4 h-4 mr-1" fill="none" stroke="currentColor" viewBox="0 0 24 24">
-            <path strokeLinecap="round" strokeLinejoin="round" strokeWidth="2" d="M15 12a3 3 0 11-6 0 3 3 0 016 0z" />
-            <path strokeLinecap="round" strokeLinejoin="round" strokeWidth="2" d="M2.458 12C3.732 7.943 7.523 5 12 5c4.478 0 8.268 2.943 9.542 7-1.274 4.057-5.064 7-9.542 7-4.477 0-8.268-2.943-9.542-7z" />
-          </svg>
-          View Profile
-        </button>
-        <button 
-          onClick={() => window.location.href = `mailto:${user.netid || user.username || 'unknown'}@princeton.edu`}
-          className="text-sm text-orange-600 hover:text-orange-800 transition-colors mb-3 inline-flex items-center ml-4"
-        >
-          <svg className="w-4 h-4 mr-1" fill="none" stroke="currentColor" viewBox="0 0 24 24">
-            <path strokeLinecap="round" strokeLinejoin="round" strokeWidth="2" d="M3 8l7.89 5.26a2 2 0 002.22 0L21 8M5 19h14a2 2 0 002-2V7a2 2 0 00-2-2H5a2 2 0 00-2 2v10a2 2 0 002 2z" />
-          </svg>
-          Email {user.netid ? `(${user.netid})` : ''}
-        </button>
-=======
         <div className="flex mb-3">
           <button 
             onClick={() => setShowProfileModal(true)} 
@@ -849,7 +821,6 @@
             View Profile
           </button>
         </div>
->>>>>>> 50079e5c
         
         <h4 className="text-sm font-medium text-gray-700 mb-2">Pending Experiences</h4>
         
